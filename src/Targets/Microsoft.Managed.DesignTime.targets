<!--

  This file contains Visual Studio and designer-related properties and items for managed projects.

-->

<Project xmlns="http://schemas.microsoft.com/developer/msbuild/2003">

  <PropertyGroup>
    <!-- workaround to disable References capability. We re-add other capabilities below. -->
    <DefineCommonCapabilities>false</DefineCommonCapabilities>
    
    <DefineCommonReferenceSchemas>false</DefineCommonReferenceSchemas>
    <MSBuildAllProjects>$(MSBuildAllProjects);$(MSBuildThisFileFullPath)</MSBuildAllProjects>

    <ManagedXamlResourcesDirectory Condition="$(ManagedXamlResourcesDirectory) == ''">$(MSBuildThisFileDirectory)</ManagedXamlResourcesDirectory>
  </PropertyGroup>

    
  <!-- Turn off capabilities from Microsoft.Common.CurrentVersions.targets and explicitly include the ones we want. The list below
       currently matches what is in common targets, but removes BuildWnowsDesktopTarget -->
  <PropertyGroup>
    <DefineCommonCapabilities>False</DefineCommonCapabilities>
  </PropertyGroup>
  <ItemGroup>
    <ProjectCapability Include="
                          AssemblyReferences;
                          COMReferences;
                          ProjectReferences;
                          SharedProjectReferences;
                          OutputGroups;
                          AllTargetOutputGroups;
                          VisualStudioWellKnownOutputGroups;
                          SingleFileGenerators;
                          DeclaredSourceItems;
                          UserSourceItems;
                           " />
    <!-- And from Microsoft.Csharp/VisualBasic.Currentversion.targets -->
      <ProjectCapability Include="ReferencesFolder;LanguageService" />
      <ProjectCapability Include="ProjectConfigurationsInferredFromUsage" />
  </ItemGroup>

  <!-- Project Capabilities -->
  <ItemGroup>
    <ProjectCapability Include="AppDesigner"/>
    <ProjectCapability Include="ManagedLang"/> <!-- Temporary: See https://github.com/dotnet/roslyn-project-system/issues/47 -->
<<<<<<< HEAD
    <!--<ProjectCapability Include="HandlesOwnReload"/>--><!--Temporary as it requires a CPS change to work-->
     <ProjectCapability Include="LaunchProfiles" />
 </ItemGroup>
  
=======
    <ProjectCapability Include="HandlesOwnReload"/>
    <ProjectCapability Include="UseFileGlobs"/>
    <!-- DependenciesTree capability lights up a Dependencies tree node and it's sub node providers-->
    <ProjectCapability Include="DependenciesTree" />

    <!-- 
      List of capabilities below is adding back common capabilities defined in imported targets.
      We disabled them with the property DefineCommonCapabilities=false to get rid of default 
      References capability, but everything else we want back.
    -->
    <ProjectCapability Include="LanguageService;
                                ProjectConfigurationsInferredFromUsage;
                                AssemblyReferences;
                                COMReferences;
                                ProjectReferences;
                                SharedProjectReferences;
                                OutputGroups;
                                AllTargetOutputGroups;
                                VisualStudioWellKnownOutputGroups;
                                SingleFileGenerators;
                                DeclaredSourceItems;
                                UserSourceItems;" />

  </ItemGroup>

>>>>>>> 51a745e7
  <!-- CPS Project Properties -->
  <ItemGroup>
    <PropertyPageSchema Include="$(ManagedXamlResourcesDirectory)AppDesigner.xaml">
      <Context>ProjectSubscriptionService</Context>
    </PropertyPageSchema>

    <PropertyPageSchema Include="$(ManagedXamlResourcesDirectory)CompilerCommandLineArgs.xaml">
      <Context>ProjectSubscriptionService</Context>
    </PropertyPageSchema>

    <PropertyPageSchema Include="$(ManagedXamlResourcesDirectory)GeneralBrowseObject.xaml">
      <Context>BrowseObject</Context>
    </PropertyPageSchema>

    <PropertyPageSchema Include="$(ManagedXamlResourcesDirectory)None.xaml">
      <Context>File;BrowseObject</Context>
    </PropertyPageSchema>

    <PropertyPageSchema Include="$(ManagedXamlResourcesDirectory)ConfigurationGeneral.xaml">
      <Context>Project</Context>
    </PropertyPageSchema>

    <PropertyPageSchema Include="$(ManagedXamlResourcesDirectory)WindowsLocalDebugger.xaml">
      <Context>Project</Context>
    </PropertyPageSchema>
<<<<<<< HEAD
    
    <PropertyPageSchema Include="$(CustomCommonXamlResourcesDirectory)ProjectDebugger.xaml">
      <Context>Project</Context>
    </PropertyPageSchema>
=======

    <PropertyPageSchema Include="$(ManagedXamlResourcesDirectory)ProjectItemsSchema.xaml">
      <Context>Project</Context>
    </PropertyPageSchema>

    <!-- Assembly references -->
    <PropertyPageSchema Include="$(ManagedXamlResourcesDirectory)AssemblyReference.xaml">
      <Context>;BrowseObject</Context>
    </PropertyPageSchema>
    
    <PropertyPageSchema Include="$(ManagedXamlResourcesDirectory)ResolvedAssemblyReference.xaml">
      <Context>ProjectSubscriptionService;BrowseObject</Context>
    </PropertyPageSchema>

    <!-- COM references -->
    <PropertyPageSchema Include="$(ManagedXamlResourcesDirectory)COMReference.xaml">
      <Context>;BrowseObject</Context>
    </PropertyPageSchema>
    
    <PropertyPageSchema Include="$(ManagedXamlResourcesDirectory)ResolvedCOMReference.xaml">
      <Context>ProjectSubscriptionService;BrowseObject</Context>
    </PropertyPageSchema>

    <!-- Project references -->
    <PropertyPageSchema Include="$(ManagedXamlResourcesDirectory)ProjectReference.xaml">
      <Context>;BrowseObject</Context>
    </PropertyPageSchema>
    
    <PropertyPageSchema Include="$(ManagedXamlResourcesDirectory)ResolvedProjectReference.xaml">
      <Context>ProjectSubscriptionService;BrowseObject</Context>
    </PropertyPageSchema>
    
    <!-- Sdk references -->
    <PropertyPageSchema Include="$(ManagedXamlResourcesDirectory)SdkReference.xaml">
      <Context>;BrowseObject</Context>
    </PropertyPageSchema>

    <PropertyPageSchema Include="$(ManagedXamlResourcesDirectory)ResolvedSdkReference.xaml">
      <Context>ProjectSubscriptionService;BrowseObject</Context>
    </PropertyPageSchema>

    <!-- Package references -->
    <PropertyPageSchema Include="$(ManagedXamlResourcesDirectory)PackageReference.xaml">
      <Context>BrowseObject</Context>
    </PropertyPageSchema>

    <PropertyPageSchema Include="$(ManagedXamlResourcesDirectory)ResolvedPackageReference.xaml">
      <Context>ProjectSubscriptionService;BrowseObject</Context>
    </PropertyPageSchema>

    <PropertyPageSchema Include="$(ManagedXamlResourcesDirectory)AnalyzerReference.xaml">
      <Context>Project;ProjectSubscriptionService;BrowseObject</Context>
    </PropertyPageSchema>
    
    <PropertyPageSchema Include="$(ManagedXamlResourcesDirectory)ResolvedAnalyzerReference.xaml">
      <Context>ProjectSubscriptionService;BrowseObject</Context>
    </PropertyPageSchema>
>>>>>>> 51a745e7
  </ItemGroup>

  <!-- Targets -->

  <!-- Validates that the correct properties have been set for design-time compiles  -->
  <Target Name="_CheckCompileDesignTimePrerequisite">

    <Error Condition="'$(SkipCompilerExecution)|$(ProvideCommandLineArgs)' != 'true|true'"
           Text="SkipCompilerExecution and ProvideCommandLineArgs should be set before calling the CompileDesignTime target"
           />

  </Target>

</Project><|MERGE_RESOLUTION|>--- conflicted
+++ resolved
@@ -7,7 +7,8 @@
 <Project xmlns="http://schemas.microsoft.com/developer/msbuild/2003">
 
   <PropertyGroup>
-    <!-- workaround to disable References capability. We re-add other capabilities below. -->
+  <!-- Turn off capabilities from Microsoft.Common.CurrentVersions.targets and explicitly include the ones we want. The list below
+       currently matches what is in common targets, but removes BuildWindowsDesktopTarget -->
     <DefineCommonCapabilities>false</DefineCommonCapabilities>
     
     <DefineCommonReferenceSchemas>false</DefineCommonReferenceSchemas>
@@ -16,13 +17,21 @@
     <ManagedXamlResourcesDirectory Condition="$(ManagedXamlResourcesDirectory) == ''">$(MSBuildThisFileDirectory)</ManagedXamlResourcesDirectory>
   </PropertyGroup>
 
-    
-  <!-- Turn off capabilities from Microsoft.Common.CurrentVersions.targets and explicitly include the ones we want. The list below
-       currently matches what is in common targets, but removes BuildWnowsDesktopTarget -->
-  <PropertyGroup>
-    <DefineCommonCapabilities>False</DefineCommonCapabilities>
-  </PropertyGroup>
+  <!-- Project Capabilities -->
   <ItemGroup>
+    <ProjectCapability Include="AppDesigner"/>
+    <ProjectCapability Include="ManagedLang"/> <!-- Temporary: See https://github.com/dotnet/roslyn-project-system/issues/47 -->
+    <ProjectCapability Include="HandlesOwnReload"/>
+    <ProjectCapability Include="UseFileGlobs"/>
+    <!-- DependenciesTree capability lights up a Dependencies tree node and it's sub node providers-->
+    <ProjectCapability Include="DependenciesTree" />
+    <ProjectCapability Include="LaunchProfiles" />
+
+    <!-- 
+      List of capabilities below is adding back common capabilities defined in imported targets.
+      We disabled them with the property DefineCommonCapabilities=false to get rid of default 
+      References capability, but everything else we want back.
+    -->
     <ProjectCapability Include="
                           AssemblyReferences;
                           COMReferences;
@@ -33,49 +42,13 @@
                           VisualStudioWellKnownOutputGroups;
                           SingleFileGenerators;
                           DeclaredSourceItems;
-                          UserSourceItems;
-                           " />
-    <!-- And from Microsoft.Csharp/VisualBasic.Currentversion.targets -->
-      <ProjectCapability Include="ReferencesFolder;LanguageService" />
+                          UserSourceItems;" />
+
+    <!-- And from Microsoft.Csharp/VisualBasic.Currentversion.targets. ReferencesFolder is removed-->
+      <ProjectCapability Include="LanguageService" />
       <ProjectCapability Include="ProjectConfigurationsInferredFromUsage" />
-  </ItemGroup>
-
-  <!-- Project Capabilities -->
-  <ItemGroup>
-    <ProjectCapability Include="AppDesigner"/>
-    <ProjectCapability Include="ManagedLang"/> <!-- Temporary: See https://github.com/dotnet/roslyn-project-system/issues/47 -->
-<<<<<<< HEAD
-    <!--<ProjectCapability Include="HandlesOwnReload"/>--><!--Temporary as it requires a CPS change to work-->
-     <ProjectCapability Include="LaunchProfiles" />
  </ItemGroup>
   
-=======
-    <ProjectCapability Include="HandlesOwnReload"/>
-    <ProjectCapability Include="UseFileGlobs"/>
-    <!-- DependenciesTree capability lights up a Dependencies tree node and it's sub node providers-->
-    <ProjectCapability Include="DependenciesTree" />
-
-    <!-- 
-      List of capabilities below is adding back common capabilities defined in imported targets.
-      We disabled them with the property DefineCommonCapabilities=false to get rid of default 
-      References capability, but everything else we want back.
-    -->
-    <ProjectCapability Include="LanguageService;
-                                ProjectConfigurationsInferredFromUsage;
-                                AssemblyReferences;
-                                COMReferences;
-                                ProjectReferences;
-                                SharedProjectReferences;
-                                OutputGroups;
-                                AllTargetOutputGroups;
-                                VisualStudioWellKnownOutputGroups;
-                                SingleFileGenerators;
-                                DeclaredSourceItems;
-                                UserSourceItems;" />
-
-  </ItemGroup>
-
->>>>>>> 51a745e7
   <!-- CPS Project Properties -->
   <ItemGroup>
     <PropertyPageSchema Include="$(ManagedXamlResourcesDirectory)AppDesigner.xaml">
@@ -101,12 +74,6 @@
     <PropertyPageSchema Include="$(ManagedXamlResourcesDirectory)WindowsLocalDebugger.xaml">
       <Context>Project</Context>
     </PropertyPageSchema>
-<<<<<<< HEAD
-    
-    <PropertyPageSchema Include="$(CustomCommonXamlResourcesDirectory)ProjectDebugger.xaml">
-      <Context>Project</Context>
-    </PropertyPageSchema>
-=======
 
     <PropertyPageSchema Include="$(ManagedXamlResourcesDirectory)ProjectItemsSchema.xaml">
       <Context>Project</Context>
@@ -164,7 +131,10 @@
     <PropertyPageSchema Include="$(ManagedXamlResourcesDirectory)ResolvedAnalyzerReference.xaml">
       <Context>ProjectSubscriptionService;BrowseObject</Context>
     </PropertyPageSchema>
->>>>>>> 51a745e7
+    
+    <PropertyPageSchema Include="$(ManagedXamlResourcesDirectory)ProjectDebugger.xaml">
+      <Context>Project</Context>
+    </PropertyPageSchema>
   </ItemGroup>
 
   <!-- Targets -->
