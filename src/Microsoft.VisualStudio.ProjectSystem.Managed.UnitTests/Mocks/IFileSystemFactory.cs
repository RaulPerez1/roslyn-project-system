--- conflicted
+++ resolved
@@ -2,13 +2,9 @@
 
 using System;
 using System.IO;
-<<<<<<< HEAD
-using Microsoft.VisualStudio.IO;
-=======
->>>>>>> d3d26b90
 using Moq;
 
-namespace Microsoft.VisualStudio.ProjectSystem.Utilities
+namespace Microsoft.VisualStudio.IO
 {
     internal class IFileSystemFactory
     {
